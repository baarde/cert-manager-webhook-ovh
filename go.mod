--- conflicted
+++ resolved
@@ -1,6 +1,5 @@
 module github.com/baarde/cert-manager-webhook-ovh
 
-<<<<<<< HEAD
 go 1.24.5
 
 require (
@@ -10,16 +9,6 @@
 	k8s.io/apiextensions-apiserver v0.32.0
 	k8s.io/apimachinery v0.32.0
 	k8s.io/client-go v0.32.0
-=======
-go 1.24.0
-
-require (
-	github.com/cert-manager/cert-manager v1.15.4
-	github.com/miekg/dns v1.1.61
-	github.com/stretchr/testify v1.9.0
-	k8s.io/apiextensions-apiserver v0.30.2
-	k8s.io/client-go v0.30.2
->>>>>>> 77b1ccc0
 )
 
 require (
@@ -89,31 +78,17 @@
 	go.opentelemetry.io/proto/otlp v1.4.0 // indirect
 	go.uber.org/multierr v1.11.0 // indirect
 	go.uber.org/zap v1.27.0 // indirect
-<<<<<<< HEAD
-	golang.org/x/crypto v0.38.0 // indirect
+	golang.org/x/crypto v0.45.0 // indirect
 	golang.org/x/exp v0.0.0-20241217172543-b2144cdd0a67 // indirect
-	golang.org/x/mod v0.22.0 // indirect
-	golang.org/x/net v0.38.0 // indirect
-	golang.org/x/oauth2 v0.28.0 // indirect
-	golang.org/x/sync v0.14.0 // indirect
-	golang.org/x/sys v0.33.0 // indirect
-	golang.org/x/term v0.32.0 // indirect
-	golang.org/x/text v0.25.0 // indirect
-	golang.org/x/time v0.8.0 // indirect
-	golang.org/x/tools v0.28.0 // indirect
-=======
-	golang.org/x/crypto v0.45.0 // indirect
-	golang.org/x/exp v0.0.0-20240506185415-9bf2ced13842 // indirect
 	golang.org/x/mod v0.29.0 // indirect
 	golang.org/x/net v0.47.0 // indirect
-	golang.org/x/oauth2 v0.27.0 // indirect
+	golang.org/x/oauth2 v0.28.0 // indirect
 	golang.org/x/sync v0.18.0 // indirect
 	golang.org/x/sys v0.38.0 // indirect
 	golang.org/x/term v0.37.0 // indirect
 	golang.org/x/text v0.31.0 // indirect
-	golang.org/x/time v0.5.0 // indirect
+	golang.org/x/time v0.8.0 // indirect
 	golang.org/x/tools v0.38.0 // indirect
->>>>>>> 77b1ccc0
 	gomodules.xyz/jsonpatch/v2 v2.4.0 // indirect
 	google.golang.org/genproto/googleapis/api v0.0.0-20241219192143-6b3ec007d9bb // indirect
 	google.golang.org/genproto/googleapis/rpc v0.0.0-20241219192143-6b3ec007d9bb // indirect
