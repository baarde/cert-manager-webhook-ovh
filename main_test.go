--- conflicted
+++ resolved
@@ -5,8 +5,6 @@
 	"testing"
 
 	"github.com/cert-manager/cert-manager/test/acme/dns"
-
-	"github.com/cert-manager/webhook-example/example"
 )
 
 var (
@@ -19,27 +17,12 @@
 	// ChallengeRequest passed as part of the test cases.
 	//
 
-<<<<<<< HEAD
 	fixture := dns.NewFixture(&ovhDNSProviderSolver{},
 		dns.SetResolvedZone(zone),
 		dns.SetAllowAmbientCredentials(false),
 		dns.SetManifestPath("testdata/ovh"),
-=======
-	// Uncomment the below fixture when implementing your custom DNS provider
-	//fixture := dns.NewFixture(&customDNSProviderSolver{},
-	//	dns.SetResolvedZone(zone),
-	//	dns.SetAllowAmbientCredentials(false),
-	//	dns.SetManifestPath("testdata/my-custom-solver"),
-	//	dns.SetBinariesPath("_test/kubebuilder/bin"),
-	//)
-	solver := example.New("59351")
-	fixture := dns.NewFixture(solver,
-		dns.SetResolvedZone("example.com."),
-		dns.SetManifestPath("testdata/my-custom-solver"),
-		dns.SetDNSServer("127.0.0.1:59351"),
-		dns.SetUseAuthoritative(false),
->>>>>>> 250f921c
 	)
+
 	//need to uncomment and  RunConformance delete runBasic and runExtended once https://github.com/cert-manager/cert-manager/pull/4835 is merged
 	//fixture.RunConformance(t)
 	fixture.RunBasic(t)
