--- conflicted
+++ resolved
@@ -9,7 +9,7 @@
 
 KUBEBUILDER_VERSION=1.28.0
 
-HELM_FILES := $(shell find deploy/example-webhook)
+HELM_FILES := $(shell find deploy/cert-manager-webhook-ovh)
 
 test: _test/kubebuilder-$(KUBEBUILDER_VERSION)-$(OS)-$(ARCH)/etcd _test/kubebuilder-$(KUBEBUILDER_VERSION)-$(OS)-$(ARCH)/kube-apiserver _test/kubebuilder-$(KUBEBUILDER_VERSION)-$(OS)-$(ARCH)/kubectl
 	TEST_ASSET_ETCD=_test/kubebuilder-$(KUBEBUILDER_VERSION)-$(OS)-$(ARCH)/etcd \
@@ -39,11 +39,7 @@
 	    --name cert-manager-webhook-ovh \
             --set image.repository=$(IMAGE_NAME) \
             --set image.tag=$(IMAGE_TAG) \
-<<<<<<< HEAD
-            deploy/cert-manager-webhook-ovh > "$(OUT)/rendered-manifest.yaml"
-=======
-            deploy/example-webhook > $@
+            deploy/cert-manager-webhook-ovh > $@
 
 _test $(OUT) _test/kubebuilder-$(KUBEBUILDER_VERSION)-$(OS)-$(ARCH):
-	mkdir -p $@
->>>>>>> 0dcb6537
+	mkdir -p $@