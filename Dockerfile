<<<<<<< HEAD
FROM golang:1.21-alpine AS build_deps
=======
FROM golang:1.22-alpine3.19 AS build_deps
>>>>>>> 0dcb6537

RUN apk add --no-cache git

WORKDIR /workspace

COPY go.mod .
COPY go.sum .

RUN go mod download

FROM build_deps AS build

COPY . .

RUN CGO_ENABLED=0 go build -o webhook -ldflags '-w -extldflags "-static"' .

FROM alpine:3.18

RUN apk add --no-cache ca-certificates

COPY --from=build /workspace/webhook /usr/local/bin/webhook

ENTRYPOINT ["webhook"]<|MERGE_RESOLUTION|>--- conflicted
+++ resolved
@@ -1,8 +1,4 @@
-<<<<<<< HEAD
-FROM golang:1.21-alpine AS build_deps
-=======
 FROM golang:1.22-alpine3.19 AS build_deps
->>>>>>> 0dcb6537
 
 RUN apk add --no-cache git
 
